--- conflicted
+++ resolved
@@ -75,28 +75,14 @@
 		this
 	}
 
-<<<<<<< HEAD
-	def getOrAddMethod(group: String, rawSig: String, size: Int, sourceFile: String): Option[CodeTreeNode] = {
-		if (sourceFile != null) {
-			addSourceFile(sourceFile)
-		}
-=======
 	def getOrAddMethod(group: String, rawSig: String, size: Int, sourceFile: Option[String]): Option[CodeTreeNode] = {
 		sourceFile.foreach(addSourceFile)
->>>>>>> dfc08f88
 
 		MethodSignatureParser.parseSignature(rawSig, sourceFile) map { getOrAddMethod(group, _, size, sourceFile) }
 	}
 
-<<<<<<< HEAD
-	def getOrAddMethod(group: String, sig: MethodSignature, size: Int, sourceFile: String): CodeTreeNode = {
-		if (sourceFile != null) {
-			addSourceFile(sourceFile)
-		}
-=======
 	def getOrAddMethod(group: String, sig: MethodSignature, size: Int, sourceFile: Option[String]): CodeTreeNode = {
 		sourceFile.foreach(addSourceFile)
->>>>>>> dfc08f88
 
 		val treePath = CodePath.parse(sig)
 		val startNode = addRootGroup(group)
@@ -110,15 +96,8 @@
 		recurse(startNode, treePath)
 	}
 
-<<<<<<< HEAD
-	def getOrAddJsp(path: List[String], size: Int, sourceFile: String): CodeTreeNode = {
-		if (sourceFile != null) {
-			addSourceFile(sourceFile)
-		}
-=======
 	def getOrAddJsp(path: List[String], size: Int, sourceFile: Option[String]): CodeTreeNode = {
 		sourceFile.foreach(addSourceFile)
->>>>>>> dfc08f88
 
 		def recurse(parent: CodeTreeNode, path: List[String]): CodeTreeNode = path match {
 			case className :: Nil => addChildMethod(parent, className, size, sourceFile)
