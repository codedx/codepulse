--- conflicted
+++ resolved
@@ -26,23 +26,20 @@
 case class TreeNode(data: TreeNodeData, children: List[TreeNode])(treeNodeData: TreeNodeDataAccess) {
 	import treeNodeData.ExtendedTreeNodeData
 
-<<<<<<< HEAD
+	def traced = data.traced
+}
+
 case class PackageTreeNode(
 	id: Option[Int],
 	kind: CodeTreeNodeKind,
 	label: String,
 	methodCount: Int,
 	otherDescendantIds: List[Int],
-	traced: Option[Boolean],
-	children: List[PackageTreeNode])
-=======
-	def traced = data.traced
-}
-
-case class PackageTreeNode(id: Option[Int], kind: CodeTreeNodeKind, label: String, methodCount: Int, children: List[PackageTreeNode])(tracedLookup: () => Option[Boolean]) {
+	children: List[PackageTreeNode])(
+	tracedLookup: () => Option[Boolean]) {
+	
 	def traced = tracedLookup()
 }
->>>>>>> 548d1ba7
 
 /** Builds/projects treemap and package tree data as JSON for client.
   * TODO: manage lifetime of cached data internally
@@ -132,17 +129,10 @@
 				}
 
 				// build the self node
-<<<<<<< HEAD
-				val selfNode = PackageTreeNode(Some(node.data.id), CodeTreeNodeKind.Pkg, "<self>", selfChildren.map(countMethods).sum, otherDescendants, node.data.traced, Nil)
-				PackageTreeNode(None, node.data.kind, node.data.label, countMethods(node), Nil, node.data.traced, selfNode :: filterChildren(children).map(transform))
+				val selfNode = PackageTreeNode(Some(node.data.id), CodeTreeNodeKind.Pkg, "<self>", selfChildren.map(countMethods).sum, otherDescendants, Nil)(() => node.data.traced)
+				PackageTreeNode(None, node.data.kind, node.data.label, countMethods(node), Nil, selfNode :: filterChildren(children).map(transform))(() => node.data.traced)
 			} else {
-				PackageTreeNode(Some(node.data.id), node.data.kind, node.data.label, countMethods(node), otherDescendants, node.data.traced, filterChildren(node.children).map(transform))
-=======
-				val selfNode = PackageTreeNode(Some(node.data.id), CodeTreeNodeKind.Pkg, "<self>", selfChildren.map(countMethods).sum, Nil)(() => node.data.traced)
-				PackageTreeNode(None, node.data.kind, node.data.label, countMethods(node), selfNode :: filterChildren(children).map(transform))(() => node.data.traced)
-			} else {
-				PackageTreeNode(Some(node.data.id), node.data.kind, node.data.label, countMethods(node), filterChildren(node.children).map(transform))(() => node.data.traced)
->>>>>>> 548d1ba7
+				PackageTreeNode(Some(node.data.id), node.data.kind, node.data.label, countMethods(node), otherDescendants, filterChildren(node.children).map(transform))(() => node.data.traced)
 			}
 		}
 
