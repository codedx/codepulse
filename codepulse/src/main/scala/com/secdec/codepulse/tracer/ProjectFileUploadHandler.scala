--- conflicted
+++ resolved
@@ -80,39 +80,6 @@
 					def post(): Unit = {
 						val date = projectData.metadata.creationDate
 						val createDate = System.currentTimeMillis
-
-<<<<<<< HEAD
-					projectManager.getProject(projectId) match {
-						case None =>
-							// failed processing for some reason
-							NotFoundResponse("There was an unknown error processing your data.")
-						case Some(_) =>
-							hrefResponse(projectId)
-					}
-				}
-				// Extract project handling would allow us to combine handling of java and dotnet.
-				// More of an edge case where a user uploads a file with both, but, it'd be an interesting win.
-				// No idea if the tracing aspect would work though.
-				else if(isDotNet) {
-					val projectId = ProjectUploadData.handleDotNetArchive(inputFile, originalName, { cleanup() })
-
-					// set the new trace's name
-					projectManager.getProject(projectId) foreach {
-						_.projectData.metadata.name = name
-					}
-
-					projectManager.getProject(projectId) match {
-						case None =>
-							// failed processing for some reason
-							NotFoundResponse("There was an unknown error processing your data.")
-						case Some(_) =>
-							hrefResponse(projectId)
-					}
-				}
-				else {
-					???
-				}
-=======
 						if(createDate > date) {
 							projectData.metadata.creationDate = createDate
 						}
@@ -124,7 +91,6 @@
 				val response = projectManager.getProject(project.id).map(p => hrefResponse(p.id)).getOrElse(failure)
 
 				response
->>>>>>> 09ca436f
 			}
 		}
 
