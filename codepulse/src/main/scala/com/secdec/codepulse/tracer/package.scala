/*
 * Code Pulse: A real-time code coverage testing tool. For more information
 * see http://code-pulse.com
 *
 * Copyright (C) 2014 Applied Visions - http://securedecisions.avi.com
 *
 * Licensed under the Apache License, Version 2.0 (the "License");
 * you may not use this file except in compliance with the License.
 * You may obtain a copy of the License at
 *
 *     http://www.apache.org/licenses/LICENSE-2.0
 *
 * Unless required by applicable law or agreed to in writing, software
 * distributed under the License is distributed on an "AS IS" BASIS,
 * WITHOUT WARRANTIES OR CONDITIONS OF ANY KIND, either express or implied.
 * See the License for the specific language governing permissions and
 * limitations under the License.
 */

package com.secdec.codepulse

import language.implicitConversions
<<<<<<< HEAD
import com.secdec.codepulse.data.trace.TraceDataProvider
import com.secdec.codepulse.tracer.TransientTraceDataProvider
=======
import akka.actor.ActorSystem
>>>>>>> 369d4c1e

package object tracer {

	class BootVar[T] {
		private var _value: Option[T] = None
		def apply() = _value getOrElse {
			throw new IllegalStateException("Code Pulse has not booted yet")
		}
		private[tracer] def set(value: T) = {
			_value = Some(value)
		}
	}

	implicit def bootVarToInstance[T](v: BootVar[T]): T = v.apply()

	val traceActorSystem = new BootVar[ActorSystem]
	val traceManager = new BootVar[TraceManager]
	val traceDataProvider = new BootVar[TraceDataProvider]
	val transientTraceDataProvider = new BootVar[TransientTraceDataProvider]
	val traceFileUploadServer = new BootVar[TraceFileUploadHandler]
	val traceAPIServer = new BootVar[TraceAPIServer]

	def boot() {
<<<<<<< HEAD
		traceDataProvider set TraceDataProvider.default
		transientTraceDataProvider set new TransientTraceDataProvider

		val tm = TraceManager.default
=======
		val as = TraceManager.defaultActorSystem
		val tm = new TraceManager(as, TraceManager.defaultStorageDir)
>>>>>>> 369d4c1e

		traceActorSystem set as
		traceManager set tm
		traceFileUploadServer set new TraceFileUploadHandler(tm).initializeServer
		traceAPIServer set new TraceAPIServer(tm).initializeServer
	}
}<|MERGE_RESOLUTION|>--- conflicted
+++ resolved
@@ -20,12 +20,11 @@
 package com.secdec.codepulse
 
 import language.implicitConversions
-<<<<<<< HEAD
+
 import com.secdec.codepulse.data.trace.TraceDataProvider
 import com.secdec.codepulse.tracer.TransientTraceDataProvider
-=======
+
 import akka.actor.ActorSystem
->>>>>>> 369d4c1e
 
 package object tracer {
 
@@ -49,15 +48,11 @@
 	val traceAPIServer = new BootVar[TraceAPIServer]
 
 	def boot() {
-<<<<<<< HEAD
 		traceDataProvider set TraceDataProvider.default
 		transientTraceDataProvider set new TransientTraceDataProvider
 
-		val tm = TraceManager.default
-=======
 		val as = TraceManager.defaultActorSystem
-		val tm = new TraceManager(as, TraceManager.defaultStorageDir)
->>>>>>> 369d4c1e
+		val tm = new TraceManager(as)
 
 		traceActorSystem set as
 		traceManager set tm
