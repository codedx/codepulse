/*
 * Code Pulse: A real-time code coverage testing tool. For more information
 * see http://code-pulse.com
 *
 * Copyright (C) 2014 Applied Visions - http://securedecisions.avi.com
 *
 * Licensed under the Apache License, Version 2.0 (the "License");
 * you may not use this file except in compliance with the License.
 * You may obtain a copy of the License at
 *
 *     http://www.apache.org/licenses/LICENSE-2.0
 *
 * Unless required by applicable law or agreed to in writing, software
 * distributed under the License is distributed on an "AS IS" BASIS,
 * WITHOUT WARRANTIES OR CONDITIONS OF ANY KIND, either express or implied.
 * See the License for the specific language governing permissions and
 * limitations under the License.
 */

package com.secdec.codepulse.tracer

import akka.actor.ActorSystem
import collection.mutable.{ Map => MutableMap }
import akka.actor.ActorRef
import akka.actor.Props
import reactive.EventStream
import bootstrap.liftweb.AppCleanup
import java.io.File
import concurrent.duration._
import net.liftweb.util.Helpers.AsInt
import reactive.Observing
import reactive.EventSource
import com.secdec.codepulse.data.trace.TraceId
import com.secdec.codepulse.data.trace.TraceDataProvider
import com.secdec.codepulse.data.trace.TraceData

object TraceManager {
	lazy val defaultActorSystem = {
		val sys = ActorSystem("TraceManagerSystem")
		AppCleanup.add { () => sys.shutdown() }
		sys
	}

	lazy val default = new TraceManager(defaultActorSystem)
}

<<<<<<< HEAD
class TraceManager(actorSystem: ActorSystem) extends Observing {
=======
class TraceManager(val actorSystem: ActorSystem, storageDir: File) extends Observing {
>>>>>>> 369d4c1e

	private val traces = MutableMap.empty[TraceId, TracingTarget]
	private val dataProvider: TraceDataProvider = traceDataProvider
	private val transientDataProvider: TransientTraceDataProvider = transientTraceDataProvider
	val traceListUpdates = new EventSource[Unit]

	/** Looks up a TracingTarget from the given `traceId` */
	def getTrace(traceId: TraceId): Option[TracingTarget] = traces.get(traceId)

	def tracesIterator: Iterator[TracingTarget] = traces.valuesIterator

	/** Creates and adds a new TracingTarget with the given `traceData`, and an
	  * automatically-selected TraceId.
	  */
	def createTrace(): TraceId = {
		val traceId =
			if (traces.isEmpty) TraceId(0)
			else traces.keysIterator.max + 1

		registerTrace(traceId, dataProvider getTrace traceId)

		traceId
	}

	/** Creates a new TracingTarget based on the given `traceId` and `traceData`,
	  * and returns it after adding it to this TraceManager.
	  */
	private def registerTrace(traceId: TraceId, traceData: TraceData) {
		val target = AkkaTracingTarget(actorSystem, traceId, traceData, transientDataProvider get traceId)
		traces.put(traceId, target)

		// cause a traceListUpdate when this trace's name changes
		traceData.metadata.nameChanges ->> { traceListUpdates fire () }

		// also cause a traceListUpdate right now, since we're adding to the list
		traceListUpdates fire ()

		// trigger an update when the target state updates
		target.subscribe { stateUpdates =>
			stateUpdates ->> { traceListUpdates fire () }
		}
	}

	def removeTrace(traceId: TraceId): Option[TracingTarget] = {
		for (trace <- traces remove traceId) yield {
			dataProvider.removeTrace(traceId)
			traceListUpdates fire ()
			trace
		}
	}

	/** For each tracing target, make sure all data has been flushed.
	  */
	def flushTraces = traces.values.foreach(_.traceData.flush)

	/* Initialization */ {
		// Load trace data files that are stored by the save manager.
		for {
			id <- dataProvider.traceList
			data = dataProvider.getTrace(id)
		} {
			println(s"loaded trace $id")
			registerTrace(id, data)
		}

<<<<<<< HEAD
=======
		// Schedule an auto-save request 3 times a second
		import actorSystem.dispatcher
		// actorSystem.scheduler.schedule(333.millis, 333.millis) { saveDirtyTraces }

>>>>>>> 369d4c1e
		// Also make sure any dirty traces are saved when the JVM goes down
		Runtime.getRuntime.addShutdownHook(new Thread {
			override def run = flushTraces
		})
	}

}<|MERGE_RESOLUTION|>--- conflicted
+++ resolved
@@ -44,11 +44,7 @@
 	lazy val default = new TraceManager(defaultActorSystem)
 }
 
-<<<<<<< HEAD
-class TraceManager(actorSystem: ActorSystem) extends Observing {
-=======
-class TraceManager(val actorSystem: ActorSystem, storageDir: File) extends Observing {
->>>>>>> 369d4c1e
+class TraceManager(val actorSystem: ActorSystem) extends Observing {
 
 	private val traces = MutableMap.empty[TraceId, TracingTarget]
 	private val dataProvider: TraceDataProvider = traceDataProvider
@@ -114,13 +110,6 @@
 			registerTrace(id, data)
 		}
 
-<<<<<<< HEAD
-=======
-		// Schedule an auto-save request 3 times a second
-		import actorSystem.dispatcher
-		// actorSystem.scheduler.schedule(333.millis, 333.millis) { saveDirtyTraces }
-
->>>>>>> 369d4c1e
 		// Also make sure any dirty traces are saved when the JVM goes down
 		Runtime.getRuntime.addShutdownHook(new Thread {
 			override def run = flushTraces
