--- conflicted
+++ resolved
@@ -40,12 +40,9 @@
 import net.liftweb.json.JsonDSL._
 import net.liftweb.util.Helpers.AsBoolean
 import net.liftweb.util.Helpers.AsInt
-<<<<<<< HEAD
 import com.secdec.codepulse.components.notifications.Notifications
 import com.secdec.codepulse.components.notifications.Notifications.NotificationId
-=======
 import java.net.BindException
->>>>>>> a56d8b7e
 
 class TraceAPIServer(manager: TraceManager, treeBuilderManager: TreeBuilderManager) extends RestHelper with Loggable {
 
@@ -289,14 +286,11 @@
 					PlainTextResponse(responseText)
 			}
 
-<<<<<<< HEAD
 		// POST to dismiss a notification
 		case Paths.DismissNotification(noteId) Post req =>
 			Notifications.dismissNotification(noteId)
 			OkResponse()
 
-		// DELETE a trace (actually schedules it for deletion later)
-=======
 		// GET the current agent port number
 		case List("trace-api", "agent-port") Get req =>
 			PlainTextResponse(userSettings.tracePort.toString)
@@ -330,8 +324,7 @@
 		case List("trace-api", "agent-string") Get req =>
 			PlainTextResponse(TraceWidgetry.traceAgentCommand)
 
-		// DELETE a trace
->>>>>>> a56d8b7e
+		// DELETE a trace (actually schedules it for deletion later)
 		case TargetPath(target, Nil) Delete req =>
 			manager.scheduleTraceDeletion(target)
 			OkResponse()
