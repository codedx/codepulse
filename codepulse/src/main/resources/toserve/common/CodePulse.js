/*
 * Code Pulse: A real-time code coverage testing tool. For more information
 * see http://code-pulse.com
 *
 * Copyright (C) 2014 Applied Visions - http://securedecisions.avi.com
 *
 * Licensed under the Apache License, Version 2.0 (the "License");
 * you may not use this file except in compliance with the License.
 * You may obtain a copy of the License at
 *
 *     http://www.apache.org/licenses/LICENSE-2.0
 *
 * Unless required by applicable law or agreed to in writing, software
 * distributed under the License is distributed on an "AS IS" BASIS,
 * WITHOUT WARRANTIES OR CONDITIONS OF ANY KIND, either express or implied.
 * See the License for the specific language governing permissions and
 * limitations under the License.
 */

 ;(function(CodePulse){

	var homeRegex = /^(.*)\/(index(\.html)?)?$/,
		projectRegex = /^(.*)\/projects\/(\d+)$/,
		currentPath = document.location.pathname,
		homeMatch = homeRegex.exec(currentPath),
		projectMatch = projectRegex.exec(currentPath)

	// The userAgent string expected from the node-webkit client
	CodePulse.nativeUserAgent = 'CodePulse (node-webkit)'

	// The userAgent string provided by the current client
	CodePulse.currentUserAgent = window.navigator.userAgent

	// True if the client is node-webkit; False if the client is a browser
	CodePulse.isEmbedded = (CodePulse.nativeUserAgent == CodePulse.currentUserAgent)

	// Detect which page the user is looking at
	CodePulse.isOnHomePage = homeMatch != null
	CodePulse.isOnProjectPage = projectMatch != null
	CodePulse.projectPageId = projectMatch && parseInt(projectMatch[2])

	// in case CodePulse is running as a non-root .war in some javaEE web container,
	// the path prefix might not be empty.
	CodePulse.pathPrefix = (homeMatch && homeMatch[1]) || (projectMatch && projectMatch[1]) || ''

	// Convenience functions to generate URL paths to the home and project pages.
	CodePulse.homePath = function(){
		return CodePulse.pathPrefix + '/'
	}
	CodePulse.projectPath = function(projectId){
		return CodePulse.pathPrefix + '/projects/' + projectId
	}
<<<<<<< HEAD
=======
	CodePulse.apiPath = function(endpoint){
		return CodePulse.pathPrefix + '/api/' + endpoint
	}
>>>>>>> 8cca4735

	// Handle external links via the "external-href" attribute
	CodePulse.handleExternalHrefs = function($container) {
		$container = $container || $(document)

		$('[external-href]', $container).each(function(){
			var $this = $(this),
				href = $this.attr('external-href')
			$this
				.removeAttr('external-href')
				.attr('href', href)

			if(CodePulse.isEmbedded){
				// open with native browser
				$this.click(function(e){
					e.preventDefault()
					require('nw.gui').Shell.openExternal(href)
				})
			} else {
				// open in a new tab
				$this.attr('target', '_blank')
			}
		})
	}
	$(document).ready(function(){
		CodePulse.handleExternalHrefs($(this))
	})

})(this.CodePulse || (this.CodePulse = {}));<|MERGE_RESOLUTION|>--- conflicted
+++ resolved
@@ -50,12 +50,9 @@
 	CodePulse.projectPath = function(projectId){
 		return CodePulse.pathPrefix + '/projects/' + projectId
 	}
-<<<<<<< HEAD
-=======
 	CodePulse.apiPath = function(endpoint){
 		return CodePulse.pathPrefix + '/api/' + endpoint
 	}
->>>>>>> 8cca4735
 
 	// Handle external links via the "external-href" attribute
 	CodePulse.handleExternalHrefs = function($container) {
