#recording-controls h1 {
	font-size: small;
	border-bottom: 1px solid;
	line-height: 20px;
	margin: 5px;
}

#trace-controls {
	overflow-y: auto;
}

/*************************\
| Recording Widget Styles |
\*************************/

 .recording {
 	background-color: lightgray;
 	margin-bottom: 2px;
 	cursor: pointer;
 
 	border-top: 1px solid #B9B9B9;
 	border-bottom: 1px solid #B9B9B9;

 	position: relative;
 }
 
 .recording:hover {
 	background-color: #DEDEDE;
 }
 
 .recording.selected {
 	background-color: #174242;
 	color: white;
 }
 
 .recording.selected:hover {
 	background-color: #427F80;
 }
 
 .recording.fat {
 	padding: 5px 0;
 }
 
 /* Striped Background Effect for .in-progress recordings */
 @keyframes stripe-animation {
 	from { background-position: 40px 0; }
 	to { background-position: 0 0; }
 }
 @-webkit-keyframes stripe-animation {
 	from { background-position: 40px 0; }
 	to { background-position: 0 0; }
 }
 
 .recording.in-progress {
 	background-image: linear-gradient(45deg, 
 		rgba(255, 255, 255, 0.15) 25%, rgba(0, 0, 0, 0) 25%, 
 		rgba(0, 0, 0, 0) 50%, rgba(255, 255, 255, 0.15) 50%, 
 		rgba(255, 255, 255, 0.15) 75%, rgba(0, 0, 0, 0) 75%, 
 		rgba(0, 0, 0, 0)
 	);
 
 	background-size: 40px 40px;
 
 }
 /* show an animation on the stripes when the trace is running */
 [trace-running=true] .recording.in-progress {
 	animation: stripe-animation 2s linear infinite;
 	-webkit-animation: stripe-animation 2s linear infinite;
 }

/****************************\
| Recording Label and Editor |
\****************************/

 .recording .recording-label {
 	float: left;
 	display: table;
 	min-height: 30px;
 	width: calc(100% - 60px);
 	
 	font-size: small;
 	box-sizing: border-box;
 }
 
 /*
  The label contains a .text and a .text-edit
  which are only displayed one at a time. The
  .text-edit is an input field that is used to
  allow users to rename recordings. The .text
  simply displays the current label.
  */
 
 .recording .recording-label .text {
 	display: table-cell;
 	vertical-align: middle;
 	padding: 0 5px;
 }

 .recording.in-progress .recording-label .text:before {
 	font-family: FontAwesome;
 	content: '\f03d'; /* fa-video-camera */
 	margin-right: 3px;
 }

 .recording.in-progress .recording-label.no-icon .text:before {
 	display: none;
 }

 [trace-running=true] .recording .recording-label .text:before {
 	-webkit-text-stroke: 1px white;
 	-moz-text-stroke: 1px white;
 	-ms-text-stroke: 1px white;
 	text-stroke: 1px white;
 }

 [trace-running=true] .recording.in-progress .recording-label .text:before {
 	color: red;
 }
 
 .recording .recording-label.editing .text {
 	display: none;
 }
 
 .recording .recording-label .text-edit {
 	display: none;
 	
 	box-sizing: border-box;
 	margin: 0;
 	height: 30px;
 	width: 100%;
 	
 	padding-right: 25px;
 	margin-right: -25px;
 }
 
 .recording .recording-label.editing .text-edit {
 	display: initial;
 }
 
 .recording .recording-label .text-edit-save {
 	display: none;
 	
 	line-height: 20px;
 	vertical-align: middle;
 	color: silver;
 }
 .recording .recording-label.editing .text-edit-save {
 	display: initial;
 }
 .recording .recording-label .text-edit-save:hover {
 	color: black;
 }

/****************\
| Recording Menu |
\****************/

 .recording .btn-group {
 	vertical-align: top;
 	float: right;
 }
 
 .recording .dropdown-toggle {
 	width: 30px;
 	height: 30px;
 	line-height: 30px;
 	box-sizing: border-box;
 	padding: 0;
 }

/************************\
| Recording Adder Button |
\************************/

 .recording-adder-button {
 	display: none;

 	padding: 5px;
 	margin-bottom: 2px;
 	cursor: pointer;
 }

 .recording-adder-button:hover {
 	background-color: rgba(255,255,255,0.2);
 }

 [trace-running=true] .recording-adder-button {
 	display: block;
 }

/***************************\
| Start/Stop Trace Controls |
\***************************/

 .trace-setup-area {
 	padding: 5px;
 	background-color: lightgray;
 	margin-bottom: 2px;
 }
 
 .trace-setup-area .control-button {
 	padding: 10px;
 	text-align: center;
 	cursor: pointer;
 }

 .trace-setup-area .control {
 	padding: 10px;
 }
 
 .trace-setup-area .control-button.big {
 	font-size: 1.5em;
 }
 
 .trace-setup-area .control-button:hover {
 	background-color: #DEDEDE;
 }

 [data-role=new-trace] .control-button {
 	display: inline-block;
 	line-height: 46px;
 	height: 48px;
 	float: left;
 	margin-right: -60px;
 	padding-right: 60px;
 	padding-left: 10px;
 	padding-top: 0;
 	padding-bottom: 0;
 }


/*************************\
| Connection Waiting Area |
\*************************/

[data-role=connection-waiting] {
	display: block;
	background-color: #b9b9b9;
}

[data-role=connection-waiting] > div {
	max-width: calc(100% - 60px);
	display: inline-block;
	padding: 4px;
}

.connection-help-link {
	font-size: 1.2em;
	float: right;
	vertical-align: top;
	line-height: 40px;
}
<<<<<<< HEAD
=======
#connection-help-popup {
	position: fixed;
	top: 59px;
	right: 240px;
	width: 450px;
	background-color: lightgray;
	border: 1px solid;
	padding: 1em 1em .5em;
}
#connection-help-popup code {
	display: block;
	padding: .5em;
	white-space: pre;
	overflow-wrap: break-word;
}
#connection-help-popup .dismissal {
	display: block;
	margin-top: 5px;
	text-align: right;
	font-size: small;
	cursor: pointer;
}


#connection-help-popup .control {
	font-size: 0.9em;
	vertical-align: middle;
	margin-bottom: 0;
}

#connection-help-popup .help {
	vertical-align: middle;
	color: #323232;
}

#agent-port {
	width: 42px;
}

#agent-port.invalid:focus {
	border-color: rgba(239, 111, 107, 0.8);
	-webkit-box-shadow: inset 0 1px 1px rgba(0, 0, 0, 0.075), 0 0 8px rgba(239, 111, 107, 0.8);
	-moz-box-shadow: inset 0 1px 1px rgba(0, 0, 0, 0.075), 0 0 8px rgba(239, 111, 107, 0.8);
	box-shadow: inset 0 1px 1px rgba(0, 0, 0, 0.075), 0 0 8px rgba(239, 111, 107, 0.8);
}
>>>>>>> ff2d2c0f


/*********************\
| Color Swatch Styles |
\*********************/

 .swatch-container {
 	height: 30px;
 	max-height: 30px;
 	box-sizing: border-box;
 	display: inline-block;
 	float: left;
 	vertical-align: top;
 
 	padding: 6px;
 }
 
 .swatch-container:hover {
 	background-color: rgba(238,238,238,0.5);
 }
 
 .swatch-container.editor-open {
 	background-color: rgba(255,255,255,0.5);
 }
 
 .swatch-container .swatch {
 	height: 16px;
 	width: 16px;
 	box-sizing: border-box;
 	border: 1px solid white;
 	background-color: black;
 }

/************************\
| Activity Legend Styles |
\************************/

 .recordingsLegend .legend-entry {
 	line-height: 30px;
 	font-size: small;
 }


/*************************************************\
| Special overrides for the 'multiples-recording' |
\*************************************************/

 .recording.multiples-recording {
 	margin-bottom: 10px;
 }

 /* The 'multiples' recording hides the coverage and menu button,
  * so the label doesn't need to save the extra 60px for them.
  */
 .recording.multiples-recording .recording-label {
 	width: calc(100% - 30px);
 }
 
 
 .recording.multiples-recording .dropdown-toggle {
 	display: none;
 }
 
 .recording.multiples-recording .menu-badge {
 	display: none;
 }

/***************************\
| Disabled Recording Styles |
\***************************/

.recording .disabled-overlay {
	display: none;
}

.recording.disabled .disabled-overlay {
	display: block;

	position: absolute;
	height: 100%;
	width: 100%;
	top: 0;
	left: 0;
	
	background-color: rgba(190,190,190,0.7);
	cursor: default;
}<|MERGE_RESOLUTION|>--- conflicted
+++ resolved
@@ -250,55 +250,6 @@
 	vertical-align: top;
 	line-height: 40px;
 }
-<<<<<<< HEAD
-=======
-#connection-help-popup {
-	position: fixed;
-	top: 59px;
-	right: 240px;
-	width: 450px;
-	background-color: lightgray;
-	border: 1px solid;
-	padding: 1em 1em .5em;
-}
-#connection-help-popup code {
-	display: block;
-	padding: .5em;
-	white-space: pre;
-	overflow-wrap: break-word;
-}
-#connection-help-popup .dismissal {
-	display: block;
-	margin-top: 5px;
-	text-align: right;
-	font-size: small;
-	cursor: pointer;
-}
-
-
-#connection-help-popup .control {
-	font-size: 0.9em;
-	vertical-align: middle;
-	margin-bottom: 0;
-}
-
-#connection-help-popup .help {
-	vertical-align: middle;
-	color: #323232;
-}
-
-#agent-port {
-	width: 42px;
-}
-
-#agent-port.invalid:focus {
-	border-color: rgba(239, 111, 107, 0.8);
-	-webkit-box-shadow: inset 0 1px 1px rgba(0, 0, 0, 0.075), 0 0 8px rgba(239, 111, 107, 0.8);
-	-moz-box-shadow: inset 0 1px 1px rgba(0, 0, 0, 0.075), 0 0 8px rgba(239, 111, 107, 0.8);
-	box-shadow: inset 0 1px 1px rgba(0, 0, 0, 0.075), 0 0 8px rgba(239, 111, 107, 0.8);
-}
->>>>>>> ff2d2c0f
-
 
 /*********************\
 | Color Swatch Styles |
